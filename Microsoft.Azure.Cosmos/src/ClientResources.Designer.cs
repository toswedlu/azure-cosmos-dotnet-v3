--- conflicted
+++ resolved
@@ -347,20 +347,19 @@
                 return ResourceManager.GetString("FeedToken_InvalidImplementation", resourceCulture);
             }
         }
-        
-        /// <summary>
-<<<<<<< HEAD
+
+        /// <summary>
         ///   Looks up a localized string similar to The FeedToken was generated for container {0} but current container is {1}..
         /// </summary>
-        internal static string FeedToken_InvalidFeedTokenForContainer {
-            get {
+        internal static string FeedToken_InvalidFeedTokenForContainer
+        {
+            get
+            {
                 return ResourceManager.GetString("FeedToken_InvalidFeedTokenForContainer", resourceCulture);
             }
         }
-        
-        /// <summary>
-=======
->>>>>>> 1e6051d3
+
+        /// <summary>
         ///   Looks up a localized string similar to Provide a value greater than zero..
         /// </summary>
         internal static string FeedToken_MaxTokensOutOfRange {
