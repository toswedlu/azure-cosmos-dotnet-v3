--- conflicted
+++ resolved
@@ -10,40 +10,6 @@
         private SqlCoalesceScalarExpression(
             SqlScalarExpression left,
             SqlScalarExpression right)
-<<<<<<< HEAD
-            : base(SqlObjectKind.CoalesceScalarExpression)
-        {
-            if (left == null)
-            {
-                throw new ArgumentNullException("leftExpression");
-            }
-
-            if (right == null)
-            {
-                throw new ArgumentNullException("rightExpression");
-            }
-
-            this.Left = left;
-            this.Right = right;
-        }
-
-        public SqlScalarExpression Left
-        {
-            get;
-        }
-
-        public SqlScalarExpression Right
-        {
-            get;
-        }
-
-        public static SqlCoalesceScalarExpression Create(
-            SqlScalarExpression left,
-            SqlScalarExpression right)
-        {
-            return new SqlCoalesceScalarExpression(left, right);
-        }
-=======
         {
             this.Left = left ?? throw new ArgumentNullException(nameof(left));
             this.Right = right ?? throw new ArgumentNullException(nameof(right));
@@ -56,7 +22,6 @@
         public static SqlCoalesceScalarExpression Create(
             SqlScalarExpression left,
             SqlScalarExpression right) => new SqlCoalesceScalarExpression(left, right);
->>>>>>> 810f5387
 
         public override void Accept(SqlObjectVisitor visitor) => visitor.Visit(this);
 
