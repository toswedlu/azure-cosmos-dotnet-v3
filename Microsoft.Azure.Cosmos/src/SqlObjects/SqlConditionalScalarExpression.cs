﻿//------------------------------------------------------------
// Copyright (c) Microsoft Corporation.  All rights reserved.
//------------------------------------------------------------
namespace Microsoft.Azure.Cosmos.Sql
{
    using System;

    internal sealed class SqlConditionalScalarExpression : SqlScalarExpression
    {
        private SqlConditionalScalarExpression(
            SqlScalarExpression condition,
            SqlScalarExpression consequent,
            SqlScalarExpression alternative)
<<<<<<< HEAD
            : base(SqlObjectKind.ConditionalScalarExpression)
=======
>>>>>>> 810f5387
        {
            this.Condition = condition ?? throw new ArgumentNullException(nameof(condition));
            this.Consequent = consequent ?? throw new ArgumentNullException(nameof(consequent));
            this.Alternative = alternative ?? throw new ArgumentNullException(nameof(alternative));
        }

<<<<<<< HEAD
        public SqlScalarExpression Condition
        {
            get;
        }

        public SqlScalarExpression Consequent
        {
            get;
        }

        public SqlScalarExpression Alternative
        {
            get;
        }
=======
        public SqlScalarExpression Condition { get; }

        public SqlScalarExpression Consequent { get; }

        public SqlScalarExpression Alternative { get; }
>>>>>>> 810f5387

        public static SqlConditionalScalarExpression Create(
            SqlScalarExpression condition,
            SqlScalarExpression consequent,
<<<<<<< HEAD
            SqlScalarExpression alternative)
        {
            return new SqlConditionalScalarExpression(condition, consequent, alternative);
        }
=======
            SqlScalarExpression alternative) => new SqlConditionalScalarExpression(condition, consequent, alternative);
>>>>>>> 810f5387

        public override void Accept(SqlObjectVisitor visitor) => visitor.Visit(this);

        public override TResult Accept<TResult>(SqlObjectVisitor<TResult> visitor) => visitor.Visit(this);

        public override TResult Accept<T, TResult>(SqlObjectVisitor<T, TResult> visitor, T input) => visitor.Visit(this, input);

        public override void Accept(SqlScalarExpressionVisitor visitor) => visitor.Visit(this);

        public override TResult Accept<TResult>(SqlScalarExpressionVisitor<TResult> visitor) => visitor.Visit(this);

        public override TResult Accept<T, TResult>(SqlScalarExpressionVisitor<T, TResult> visitor, T input) => visitor.Visit(this, input);
    }
}<|MERGE_RESOLUTION|>--- conflicted
+++ resolved
@@ -11,50 +11,22 @@
             SqlScalarExpression condition,
             SqlScalarExpression consequent,
             SqlScalarExpression alternative)
-<<<<<<< HEAD
-            : base(SqlObjectKind.ConditionalScalarExpression)
-=======
->>>>>>> 810f5387
         {
             this.Condition = condition ?? throw new ArgumentNullException(nameof(condition));
             this.Consequent = consequent ?? throw new ArgumentNullException(nameof(consequent));
             this.Alternative = alternative ?? throw new ArgumentNullException(nameof(alternative));
         }
 
-<<<<<<< HEAD
-        public SqlScalarExpression Condition
-        {
-            get;
-        }
-
-        public SqlScalarExpression Consequent
-        {
-            get;
-        }
-
-        public SqlScalarExpression Alternative
-        {
-            get;
-        }
-=======
         public SqlScalarExpression Condition { get; }
 
         public SqlScalarExpression Consequent { get; }
 
         public SqlScalarExpression Alternative { get; }
->>>>>>> 810f5387
 
         public static SqlConditionalScalarExpression Create(
             SqlScalarExpression condition,
             SqlScalarExpression consequent,
-<<<<<<< HEAD
-            SqlScalarExpression alternative)
-        {
-            return new SqlConditionalScalarExpression(condition, consequent, alternative);
-        }
-=======
             SqlScalarExpression alternative) => new SqlConditionalScalarExpression(condition, consequent, alternative);
->>>>>>> 810f5387
 
         public override void Accept(SqlObjectVisitor visitor) => visitor.Visit(this);
 
