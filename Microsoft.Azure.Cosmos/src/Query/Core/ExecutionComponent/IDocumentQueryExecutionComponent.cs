﻿//------------------------------------------------------------
// Copyright (c) Microsoft Corporation.  All rights reserved.
//------------------------------------------------------------
namespace Microsoft.Azure.Cosmos.Query.Core.ExecutionComponent
{
    using System;
    using System.Threading;
    using System.Threading.Tasks;
    using Microsoft.Azure.Cosmos.CosmosElements;
    using Microsoft.Azure.Cosmos.Json;
    using Microsoft.Azure.Cosmos.Query.Core.QueryClient;

    /// <summary>
    /// Interface for all DocumentQueryExecutionComponents
    /// </summary>
    internal interface IDocumentQueryExecutionComponent : IDisposable
    {
        /// <summary>
        /// Gets a value indicating whether this component is done draining documents.
        /// </summary>
        bool IsDone { get; }

        /// <summary>
        /// Drains documents from this component.
        /// </summary>
        /// <param name="maxElements">The maximum number of documents to drain.</param>
        /// <param name="token">The cancellation token to cancel tasks.</param>
        /// <returns>A task that when awaited on returns a feed response.</returns>
        Task<QueryResponseCore> DrainAsync(int maxElements, CancellationToken token);

        /// <summary>
        /// Stops this document query execution component.
        /// </summary>
        void Stop();

<<<<<<< HEAD
        bool TryGetContinuationToken(out string state);

        bool TryGetFeedToken(out FeedToken state);
=======
        CosmosElement GetCosmosElementContinuationToken();
>>>>>>> cc1884d4
    }
}<|MERGE_RESOLUTION|>--- conflicted
+++ resolved
@@ -33,12 +33,8 @@
         /// </summary>
         void Stop();
 
-<<<<<<< HEAD
-        bool TryGetContinuationToken(out string state);
+        CosmosElement GetCosmosElementContinuationToken();
 
         bool TryGetFeedToken(out FeedToken state);
-=======
-        CosmosElement GetCosmosElementContinuationToken();
->>>>>>> cc1884d4
     }
 }