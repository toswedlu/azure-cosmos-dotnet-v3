﻿//------------------------------------------------------------
// Copyright (c) Microsoft Corporation.  All rights reserved.
//------------------------------------------------------------
namespace Microsoft.Azure.Cosmos.Query.Core.ExecutionContext
{
    using System;
    using System.Collections.Generic;
    using System.Diagnostics;
    using System.Threading;
    using System.Threading.Tasks;
    using Microsoft.Azure.Cosmos;
    using Microsoft.Azure.Cosmos.CosmosElements;
    using Microsoft.Azure.Cosmos.Query.Core;
    using Microsoft.Azure.Cosmos.Query.Core.ContinuationTokens;
    using Microsoft.Azure.Cosmos.Query.Core.Exceptions;
    using Microsoft.Azure.Cosmos.Query.Core.Monads;
    using Microsoft.Azure.Cosmos.Query.Core.QueryClient;
    using Microsoft.Azure.Cosmos.Query.Core.QueryPlan;

    internal static class CosmosQueryExecutionContextFactory
    {
        private const string InternalPartitionKeyDefinitionProperty = "x-ms-query-partitionkey-definition";
        private const int PageSizeFactorForTop = 5;

        public static CosmosQueryExecutionContext Create(
            CosmosQueryContext cosmosQueryContext,
            InputParameters inputParameters)
        {
            if (cosmosQueryContext == null)
            {
                throw new ArgumentNullException(nameof(cosmosQueryContext));
            }

            if (inputParameters == null)
            {
                throw new ArgumentNullException(nameof(inputParameters));
            }

            CosmosQueryExecutionContextWithNameCacheStaleRetry cosmosQueryExecutionContextWithNameCacheStaleRetry = new CosmosQueryExecutionContextWithNameCacheStaleRetry(
                cosmosQueryContext: cosmosQueryContext,
                cosmosQueryExecutionContextFactory: () =>
                {
                    // Query Iterator requires that the creation of the query context is defered until the user calls ReadNextAsync
                    AsyncLazy<TryCatch<CosmosQueryExecutionContext>> lazyTryCreateCosmosQueryExecutionContext = new AsyncLazy<TryCatch<CosmosQueryExecutionContext>>(valueFactory: (innerCancellationToken) =>
                    {
                        innerCancellationToken.ThrowIfCancellationRequested();
                        return CosmosQueryExecutionContextFactory.TryCreateCoreContextAsync(
                            cosmosQueryContext,
                            inputParameters,
                            innerCancellationToken);
                    });
                    LazyCosmosQueryExecutionContext lazyCosmosQueryExecutionContext = new LazyCosmosQueryExecutionContext(lazyTryCreateCosmosQueryExecutionContext);
                    return lazyCosmosQueryExecutionContext;
                });

            CatchAllCosmosQueryExecutionContext catchAllCosmosQueryExecutionContext = new CatchAllCosmosQueryExecutionContext(cosmosQueryExecutionContextWithNameCacheStaleRetry);

            return catchAllCosmosQueryExecutionContext;
        }

        private static async Task<TryCatch<CosmosQueryExecutionContext>> TryCreateCoreContextAsync(
            CosmosQueryContext cosmosQueryContext,
            InputParameters inputParameters,
            CancellationToken cancellationToken)
        {
            // Try to parse the continuation token.
<<<<<<< HEAD
            string continuationToken = inputParameters.InitialFeedToken?.GetContinuation()
                ?? inputParameters.InitialUserContinuationToken;
=======
            CosmosElement continuationToken = inputParameters.InitialUserContinuationToken;
>>>>>>> cc1884d4
            PartitionedQueryExecutionInfo queryPlanFromContinuationToken = inputParameters.PartitionedQueryExecutionInfo;
            if (continuationToken != null)
            {
                if (!PipelineContinuationToken.TryCreateFromCosmosElement(
                    continuationToken,
                    out PipelineContinuationToken pipelineContinuationToken))
                {
                    return TryCatch<CosmosQueryExecutionContext>.FromException(
                        new MalformedContinuationTokenException(
                            $"Malformed {nameof(PipelineContinuationToken)}: {continuationToken}."));
                }

                if (PipelineContinuationToken.IsTokenFromTheFuture(pipelineContinuationToken))
                {
                    return TryCatch<CosmosQueryExecutionContext>.FromException(
                        new MalformedContinuationTokenException(
                            $"{nameof(PipelineContinuationToken)} Continuation token is from a newer version of the SDK. " +
                            $"Upgrade the SDK to avoid this issue." +
                            $"{continuationToken}."));
                }

                if (!PipelineContinuationToken.TryConvertToLatest(
                    pipelineContinuationToken,
                    out PipelineContinuationTokenV1_1 latestVersionPipelineContinuationToken))
                {
                    return TryCatch<CosmosQueryExecutionContext>.FromException(
                        new MalformedContinuationTokenException(
                            $"{nameof(PipelineContinuationToken)}: '{continuationToken}' is no longer supported."));
                }

                continuationToken = latestVersionPipelineContinuationToken.SourceContinuationToken;
                if (latestVersionPipelineContinuationToken.QueryPlan != null)
                {
                    queryPlanFromContinuationToken = latestVersionPipelineContinuationToken.QueryPlan;
                }
            }

            CosmosQueryClient cosmosQueryClient = cosmosQueryContext.QueryClient;
            ContainerQueryProperties containerQueryProperties = await cosmosQueryClient.GetCachedContainerQueryPropertiesAsync(
                cosmosQueryContext.ResourceLink,
                inputParameters.PartitionKey,
                cancellationToken);
            cosmosQueryContext.ContainerResourceId = containerQueryProperties.ResourceId;

            PartitionedQueryExecutionInfo partitionedQueryExecutionInfo;
            if (queryPlanFromContinuationToken != null)
            {
                partitionedQueryExecutionInfo = queryPlanFromContinuationToken;
            }
            else
            {
                if (cosmosQueryContext.QueryClient.ByPassQueryParsing())
                {
                    // For non-Windows platforms(like Linux and OSX) in .NET Core SDK, we cannot use ServiceInterop, so need to bypass in that case.
                    // We are also now bypassing this for 32 bit host process running even on Windows as there are many 32 bit apps that will not work without this
                    partitionedQueryExecutionInfo = await QueryPlanRetriever.GetQueryPlanThroughGatewayAsync(
                        cosmosQueryContext.QueryClient,
                        inputParameters.SqlQuerySpec,
                        cosmosQueryContext.ResourceLink,
                        inputParameters.PartitionKey,
                        cancellationToken);
                }
                else
                {
                    //todo:elasticcollections this may rely on information from collection cache which is outdated
                    //if collection is deleted/created with same name.
                    //need to make it not rely on information from collection cache.
                    Documents.PartitionKeyDefinition partitionKeyDefinition;
                    if ((inputParameters.Properties != null)
                        && inputParameters.Properties.TryGetValue(InternalPartitionKeyDefinitionProperty, out object partitionKeyDefinitionObject))
                    {
                        if (partitionKeyDefinitionObject is Documents.PartitionKeyDefinition definition)
                        {
                            partitionKeyDefinition = definition;
                        }
                        else
                        {
                            throw new ArgumentException(
                                "partitionkeydefinition has invalid type",
                                nameof(partitionKeyDefinitionObject));
                        }
                    }
                    else
                    {
                        partitionKeyDefinition = containerQueryProperties.PartitionKeyDefinition;
                    }

                    partitionedQueryExecutionInfo = await QueryPlanRetriever.GetQueryPlanWithServiceInteropAsync(
                        cosmosQueryContext.QueryClient,
                        inputParameters.SqlQuerySpec,
                        partitionKeyDefinition,
                        inputParameters.PartitionKey != null,
                        cancellationToken);
                }
            }

            return await TryCreateFromPartitionedQuerExecutionInfoAsync(
                partitionedQueryExecutionInfo,
                containerQueryProperties,
                cosmosQueryContext,
                inputParameters,
                cancellationToken);
        }

        public static async Task<TryCatch<CosmosQueryExecutionContext>> TryCreateFromPartitionedQuerExecutionInfoAsync(
        PartitionedQueryExecutionInfo partitionedQueryExecutionInfo,
        ContainerQueryProperties containerQueryProperties,
        CosmosQueryContext cosmosQueryContext,
        InputParameters inputParameters,
        CancellationToken cancellationToken)
        {
            cancellationToken.ThrowIfCancellationRequested();

            List<Documents.PartitionKeyRange> targetRanges = await CosmosQueryExecutionContextFactory.GetTargetPartitionKeyRangesAsync(
                   cosmosQueryContext.QueryClient,
                   cosmosQueryContext.ResourceLink.OriginalString,
                   partitionedQueryExecutionInfo,
                   containerQueryProperties,
                   inputParameters.Properties,
                   inputParameters.InitialFeedToken);

            if (!string.IsNullOrEmpty(partitionedQueryExecutionInfo.QueryInfo.RewrittenQuery))
            {
                // We need pass down the rewritten query.
                SqlQuerySpec rewrittenQuerySpec = new SqlQuerySpec()
                {
                    QueryText = partitionedQueryExecutionInfo.QueryInfo.RewrittenQuery,
                    Parameters = inputParameters.SqlQuerySpec.Parameters
                };

                inputParameters = new InputParameters(
                    rewrittenQuerySpec,
                    inputParameters.InitialUserContinuationToken,
                    inputParameters.InitialFeedToken,
                    inputParameters.MaxConcurrency,
                    inputParameters.MaxItemCount,
                    inputParameters.MaxBufferedItemCount,
                    inputParameters.PartitionKey,
                    inputParameters.Properties,
                    inputParameters.PartitionedQueryExecutionInfo,
                    inputParameters.ExecutionEnvironment,
                    inputParameters.ReturnResultsInDeterministicOrder,
                    inputParameters.TestInjections);
            }

            return await CosmosQueryExecutionContextFactory.TryCreateSpecializedDocumentQueryExecutionContextAsync(
                cosmosQueryContext,
                inputParameters,
                partitionedQueryExecutionInfo,
                targetRanges,
                containerQueryProperties.ResourceId,
                cancellationToken);
        }

        private static async Task<TryCatch<CosmosQueryExecutionContext>> TryCreateSpecializedDocumentQueryExecutionContextAsync(
            CosmosQueryContext cosmosQueryContext,
            InputParameters inputParameters,
            PartitionedQueryExecutionInfo partitionedQueryExecutionInfo,
            List<Documents.PartitionKeyRange> targetRanges,
            string collectionRid,
            CancellationToken cancellationToken)
        {
            QueryInfo queryInfo = partitionedQueryExecutionInfo.QueryInfo;

            bool getLazyFeedResponse = queryInfo.HasTop;

            // We need to compute the optimal initial page size for order-by queries
            long optimalPageSize = inputParameters.MaxItemCount;
            if (queryInfo.HasOrderBy)
            {
                int top;
                if (queryInfo.HasTop && (top = partitionedQueryExecutionInfo.QueryInfo.Top.Value) > 0)
                {
                    // All partitions should initially fetch about 1/nth of the top value.
                    long pageSizeWithTop = (long)Math.Min(
                        Math.Ceiling(top / (double)targetRanges.Count) * CosmosQueryExecutionContextFactory.PageSizeFactorForTop,
                        top);

                    optimalPageSize = Math.Min(pageSizeWithTop, optimalPageSize);
                }
                else if (cosmosQueryContext.IsContinuationExpected)
                {
                    optimalPageSize = (long)Math.Min(
                        Math.Ceiling(optimalPageSize / (double)targetRanges.Count) * CosmosQueryExecutionContextFactory.PageSizeFactorForTop,
                        optimalPageSize);
                }
            }

            Debug.Assert(
                (optimalPageSize > 0) && (optimalPageSize <= int.MaxValue),
                $"Invalid MaxItemCount {optimalPageSize}");

            CosmosCrossPartitionQueryExecutionContext.CrossPartitionInitParams initParams = new CosmosCrossPartitionQueryExecutionContext.CrossPartitionInitParams(
                sqlQuerySpec: inputParameters.SqlQuerySpec,
                collectionRid: collectionRid,
                partitionedQueryExecutionInfo: partitionedQueryExecutionInfo,
                partitionKeyRanges: targetRanges,
                initialPageSize: (int)optimalPageSize,
                maxConcurrency: inputParameters.MaxConcurrency,
                maxItemCount: inputParameters.MaxItemCount,
                maxBufferedItemCount: inputParameters.MaxBufferedItemCount,
                returnResultsInDeterministicOrder: inputParameters.ReturnResultsInDeterministicOrder,
                testSettings: inputParameters.TestInjections);

            string continuationToken = inputParameters.InitialFeedToken?.GetContinuation()
                ?? inputParameters.InitialUserContinuationToken;
            return await PipelinedDocumentQueryExecutionContext.TryCreateAsync(
                inputParameters.ExecutionEnvironment,
                cosmosQueryContext,
                initParams,
                continuationToken,
                cancellationToken);
        }

        /// <summary>
        /// Gets the list of partition key ranges. 
        /// 1. Check partition key range id
        /// 2. Check Partition key
        /// 3. Check the effective partition key
        /// 4. Get the range from the FeedToken
        /// 5. Get the range from the PartitionedQueryExecutionInfo
        /// </summary>
        internal static async Task<List<Documents.PartitionKeyRange>> GetTargetPartitionKeyRangesAsync(
            CosmosQueryClient queryClient,
            string resourceLink,
            PartitionedQueryExecutionInfo partitionedQueryExecutionInfo,
            ContainerQueryProperties containerQueryProperties,
            IReadOnlyDictionary<string, object> properties,
            FeedTokenInternal feedTokenInternal)
        {
            List<Documents.PartitionKeyRange> targetRanges;
            if (containerQueryProperties.EffectivePartitionKeyString != null)
            {
                targetRanges = await queryClient.GetTargetPartitionKeyRangesByEpkStringAsync(
                    resourceLink,
                    containerQueryProperties.ResourceId,
                    containerQueryProperties.EffectivePartitionKeyString);
            }
            else if (TryGetEpkProperty(properties, out string effectivePartitionKeyString))
            {
                targetRanges = await queryClient.GetTargetPartitionKeyRangesByEpkStringAsync(
                    resourceLink,
                    containerQueryProperties.ResourceId,
                    effectivePartitionKeyString);
            }
            else if (feedTokenInternal != null)
            {
                targetRanges = await queryClient.GetTargetPartitionKeyRangeByFeedTokenAsync(
                    resourceLink,
                    containerQueryProperties.ResourceId,
                    containerQueryProperties.PartitionKeyDefinition,
                    feedTokenInternal);
            }
            else
            {
                targetRanges = await queryClient.GetTargetPartitionKeyRangesAsync(
                    resourceLink,
                    containerQueryProperties.ResourceId,
                    partitionedQueryExecutionInfo.QueryRanges);
            }

            return targetRanges;
        }

        private static bool TryGetEpkProperty(
            IReadOnlyDictionary<string, object> properties,
            out string effectivePartitionKeyString)
        {
            if (properties != null
                && properties.TryGetValue(
                   Documents.WFConstants.BackendHeaders.EffectivePartitionKeyString,
                   out object effectivePartitionKeyStringObject))
            {
                effectivePartitionKeyString = effectivePartitionKeyStringObject as string;
                if (string.IsNullOrEmpty(effectivePartitionKeyString))
                {
                    throw new ArgumentOutOfRangeException(nameof(effectivePartitionKeyString));
                }

                return true;
            }

            effectivePartitionKeyString = null;
            return false;
        }

        public sealed class InputParameters
        {
            private const int DefaultMaxConcurrency = 0;
            private const int DefaultMaxItemCount = 1000;
            private const int DefaultMaxBufferedItemCount = 1000;
            private const bool DefaultReturnResultsInDeterministicOrder = true;
            private const ExecutionEnvironment DefaultExecutionEnvironment = ExecutionEnvironment.Client;

            public InputParameters(
                SqlQuerySpec sqlQuerySpec,
<<<<<<< HEAD
                string initialUserContinuationToken,
                FeedTokenInternal initialFeedToken,
=======
                CosmosElement initialUserContinuationToken,
>>>>>>> cc1884d4
                int? maxConcurrency,
                int? maxItemCount,
                int? maxBufferedItemCount,
                PartitionKey? partitionKey,
                IReadOnlyDictionary<string, object> properties,
                PartitionedQueryExecutionInfo partitionedQueryExecutionInfo,
                ExecutionEnvironment? executionEnvironment,
                bool? returnResultsInDeterministicOrder,
                TestInjections testInjections)
            {
                this.SqlQuerySpec = sqlQuerySpec ?? throw new ArgumentNullException(nameof(sqlQuerySpec));
                this.InitialUserContinuationToken = initialUserContinuationToken;
                this.InitialFeedToken = initialFeedToken;

                int resolvedMaxConcurrency = maxConcurrency.GetValueOrDefault(InputParameters.DefaultMaxConcurrency);
                if (resolvedMaxConcurrency < 0)
                {
                    resolvedMaxConcurrency = int.MaxValue;
                }
                this.MaxConcurrency = resolvedMaxConcurrency;

                int resolvedMaxItemCount = maxItemCount.GetValueOrDefault(InputParameters.DefaultMaxItemCount);
                if (resolvedMaxItemCount < 0)
                {
                    resolvedMaxItemCount = int.MaxValue;
                }
                this.MaxItemCount = resolvedMaxItemCount;

                int resolvedMaxBufferedItemCount = maxBufferedItemCount.GetValueOrDefault(InputParameters.DefaultMaxBufferedItemCount);
                if (resolvedMaxBufferedItemCount < 0)
                {
                    resolvedMaxBufferedItemCount = int.MaxValue;
                }
                this.MaxBufferedItemCount = resolvedMaxBufferedItemCount;

                this.PartitionKey = partitionKey;
                this.Properties = properties;
                this.PartitionedQueryExecutionInfo = partitionedQueryExecutionInfo;
                this.ExecutionEnvironment = executionEnvironment.GetValueOrDefault(InputParameters.DefaultExecutionEnvironment);
                this.ReturnResultsInDeterministicOrder = returnResultsInDeterministicOrder.GetValueOrDefault(InputParameters.DefaultReturnResultsInDeterministicOrder);
                this.TestInjections = testInjections;
            }

            public SqlQuerySpec SqlQuerySpec { get; }
<<<<<<< HEAD
            public string InitialUserContinuationToken { get; }
            public FeedTokenInternal InitialFeedToken { get; }
=======
            public CosmosElement InitialUserContinuationToken { get; }
>>>>>>> cc1884d4
            public int MaxConcurrency { get; }
            public int MaxItemCount { get; }
            public int MaxBufferedItemCount { get; }
            public PartitionKey? PartitionKey { get; }
            public IReadOnlyDictionary<string, object> Properties { get; }
            public PartitionedQueryExecutionInfo PartitionedQueryExecutionInfo { get; }
            public ExecutionEnvironment ExecutionEnvironment { get; }
            public bool ReturnResultsInDeterministicOrder { get; }
            public TestInjections TestInjections { get; }
        }
    }
}<|MERGE_RESOLUTION|>--- conflicted
+++ resolved
@@ -64,12 +64,8 @@
             CancellationToken cancellationToken)
         {
             // Try to parse the continuation token.
-<<<<<<< HEAD
             string continuationToken = inputParameters.InitialFeedToken?.GetContinuation()
                 ?? inputParameters.InitialUserContinuationToken;
-=======
-            CosmosElement continuationToken = inputParameters.InitialUserContinuationToken;
->>>>>>> cc1884d4
             PartitionedQueryExecutionInfo queryPlanFromContinuationToken = inputParameters.PartitionedQueryExecutionInfo;
             if (continuationToken != null)
             {
@@ -366,12 +362,8 @@
 
             public InputParameters(
                 SqlQuerySpec sqlQuerySpec,
-<<<<<<< HEAD
-                string initialUserContinuationToken,
+                CosmosElement initialUserContinuationToken,
                 FeedTokenInternal initialFeedToken,
-=======
-                CosmosElement initialUserContinuationToken,
->>>>>>> cc1884d4
                 int? maxConcurrency,
                 int? maxItemCount,
                 int? maxBufferedItemCount,
@@ -416,12 +408,8 @@
             }
 
             public SqlQuerySpec SqlQuerySpec { get; }
-<<<<<<< HEAD
-            public string InitialUserContinuationToken { get; }
+            public CosmosElement InitialUserContinuationToken { get; }
             public FeedTokenInternal InitialFeedToken { get; }
-=======
-            public CosmosElement InitialUserContinuationToken { get; }
->>>>>>> cc1884d4
             public int MaxConcurrency { get; }
             public int MaxItemCount { get; }
             public int MaxBufferedItemCount { get; }
