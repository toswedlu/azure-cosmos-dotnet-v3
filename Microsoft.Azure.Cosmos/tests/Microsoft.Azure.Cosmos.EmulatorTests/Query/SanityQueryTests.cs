--- conflicted
+++ resolved
@@ -15,6 +15,7 @@
     using Microsoft.Azure.Cosmos.SDK.EmulatorTests.QueryOracle;
     using Microsoft.Azure.Documents;
     using Microsoft.VisualStudio.TestTools.UnitTesting;
+    using Newtonsoft.Json.Linq;
 
     [TestClass]
     public sealed class SanityQueryTests : QueryTestsBase
@@ -816,10 +817,6 @@
                                     }
                                 }
 
-<<<<<<< HEAD
-                            Assert.IsTrue(feedOptions.TestSettings.Stats.PipelineType.HasValue);
-                            Assert.AreEqual(TestInjections.PipelineType.Specialized, feedOptions.TestSettings.Stats.PipelineType.Value);
-=======
                                 // DISTINCT 
                                 {
                                     // With Partition Key => specialized
@@ -839,7 +836,6 @@
                                         List<CosmosElement> queryResults = await AssertSpecializedAsync(query, partitionKey);
                                     }
                                 }
->>>>>>> a18e5e8c
 
                                 // Syntax Error
                                 {
