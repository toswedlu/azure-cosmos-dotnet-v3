--- conflicted
+++ resolved
@@ -16,11 +16,6 @@
     using System.Threading;
     using System.Threading.Tasks;
     using Microsoft.Azure.Cosmos.Json;
-<<<<<<< HEAD
-    using Microsoft.Azure.Cosmos.Patch;
-    using Microsoft.Azure.Cosmos.Query.Core;
-=======
->>>>>>> b1add0c8
     using Microsoft.Azure.Cosmos.Query.Core.ExecutionContext;
     using Microsoft.Azure.Cosmos.Query.Core.QueryClient;
     using Microsoft.Azure.Cosmos.Routing;
