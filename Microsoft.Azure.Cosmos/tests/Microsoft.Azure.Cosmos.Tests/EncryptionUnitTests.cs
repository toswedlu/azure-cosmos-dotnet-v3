--- conflicted
+++ resolved
@@ -88,76 +88,6 @@
             Assert.AreEqual(2, decryptedJObj.Properties().Count());
             Assert.AreEqual(item.Str, decryptedJObj.Property(nameof(MyItem.Str)).Value.Value<string>());
             Assert.AreEqual(item.Int, decryptedJObj.Property(nameof(MyItem.Int)).Value.Value<int>());
-<<<<<<< HEAD
-        }
-
-        [TestMethod]
-        public async Task EncryptionUTPathHandling()
-        {
-            Container container = this.GetContainerWithMockSetup();
-            DatabaseCore database = (DatabaseCore)((ContainerCore)(ContainerInlineCore)container).Database;
-
-            string dekId = "mydek";
-            DataEncryptionKeyResponse dekResponse = await database.CreateDataEncryptionKeyAsync(dekId, EncryptionUnitTests.Algo, this.metadata1);
-            Assert.AreEqual(HttpStatusCode.Created, dekResponse.StatusCode);
-
-
-            // Invalid path to encrypt
-            try
-            {
-                await EncryptionUnitTests.CreateItemAsync(container, dekId, new List<string> { "Int" });
-                Assert.Fail("Expected encryption with invalid path to fail");
-            }
-            catch(ArgumentException ex)
-            {
-                Assert.AreEqual(nameof(EncryptionOptions.PathsToEncrypt), ex.ParamName);
-            }
-
-            // Overlapping (parent and child) paths to encrypt
-            try
-            {
-                await EncryptionUnitTests.CreateItemAsync(container, dekId, new List<string> { "/Child/MyChars", "/Int", "/Child", "/Str" });
-                Assert.Fail("Expected encryption with overlapping path to fail");
-            }
-            catch (ArgumentException ex)
-            {
-                Assert.AreEqual(nameof(EncryptionOptions.PathsToEncrypt), ex.ParamName);
-            }
-
-            // No properties to encrypt
-            MyItem item1 = await EncryptionUnitTests.CreateItemAsync(container, dekId, new List<string> { });
-            JObject serverItem1JObj = this.testHandler.Items[item1.Id];
-            JProperty eiJProp1 = serverItem1JObj.Property(Constants.Properties.EncryptedInfo);
-            Assert.IsNull(eiJProp1);
-            MyItem serverItem1 = serverItem1JObj.ToObject<MyItem>();
-            Assert.AreEqual(item1, serverItem1);
-
-            // Property to encrypt not in serialized item, or path intending to reference array indexes (are ignored)
-            MyItem item2 = await EncryptionUnitTests.CreateItemAsync(container, dekId, new List<string> { "/unknown", "/ByteArr[2]", "/ByteArr/2" });
-            JObject serverItem2JObj = this.testHandler.Items[item2.Id];
-            JProperty eiJProp2 = serverItem2JObj.Property(Constants.Properties.EncryptedInfo);
-            Assert.IsNull(eiJProp2);
-            MyItem serverItem2 = serverItem2JObj.ToObject<MyItem>();
-            Assert.AreEqual(item2, serverItem2);
-
-            // Encrypt various types
-            MyItem item3 = await EncryptionUnitTests.CreateItemAsync(container, dekId, new List<string> { "/Struct", "/Enum", "/ByteArr", "/Child" });
-            MyItem serverItem3 = this.testHandler.Items[item3.Id].ToObject<MyItem>();
-            item3.Struct = null;
-            item3.Enum = null;
-            item3.ByteArr = null;
-            item3.Child = null;
-            Assert.AreEqual(item3, serverItem3);
-
-            // Encrypt part of child class
-            MyItem item4 = await EncryptionUnitTests.CreateItemAsync(container, dekId, new List<string> { "/Child/MyStr", "/ByteArr", "/Child/MyChars" });
-            MyItem serverItem4 = this.testHandler.Items[item4.Id].ToObject<MyItem>();
-            item4.Child.MyStr = null;
-            item4.Child.MyChars = null;
-            item4.ByteArr = null;
-            Assert.AreEqual(item4, serverItem4);
-=======
->>>>>>> 95ffc103
         }
 
 
@@ -252,43 +182,7 @@
             return item;
         }
 
-<<<<<<< HEAD
-        private static MyItem GetNewItem()
-        {
-            MyStruct myStruct = default;
-            myStruct.Prop1 = 42;
-            myStruct.Prop2 = new byte[] { 1, 2 };
-
-            return new MyItem()
-            {
-                Id = Guid.NewGuid().ToString(),
-                PK = "pk",
-                Str = "sensitive",
-                Int = 10000,
-                Struct = myStruct,
-                Enum = MyEnum.Bar,
-                ByteArr = new byte[] { 3, 4 },
-                Child = new MyItemChild()
-                {
-                    MyInt = 57,
-                    MyStr = "childStr",
-                    MyChars = new char[] { 'e', 'f'}
-                }
-            };
-        }
-
-        private static IEnumerable<string> GetJsonPropertyNamesForType(Type type)
-        {
-            return type
-                .GetProperties(BindingFlags.Instance | BindingFlags.Public | BindingFlags.NonPublic)
-                .Where(p => Attribute.GetCustomAttribute(p, typeof(JsonPropertyAttribute)) != null)
-                .Select(p => ((JsonPropertyAttribute)Attribute.GetCustomAttribute(p, typeof(JsonPropertyAttribute))).PropertyName);
-        }
-
-        private IEnumerable<byte> VerifyWrap(IEnumerable<byte> dek, EncryptionKeyWrapMetadata inputMetadata)
-=======
         private Container GetContainerWithMockSetup(EncryptionTestHandler encryptionTestHandler = null)
->>>>>>> 95ffc103
         {
             this.testHandler = encryptionTestHandler ?? new EncryptionTestHandler();
 
@@ -335,14 +229,6 @@
             public int? Int { get; set; }
 
             public byte[] ByteArr { get; set; }
-<<<<<<< HEAD
-
-            public MyItemChild Child { get; set; }
-
-            public MyStruct? Struct { get; set; }
-
-            public MyEnum? Enum { get; set; }
-=======
 
             public MyItemChild Child { get; set; }
 
@@ -373,7 +259,6 @@
                     }
                 };
             }
->>>>>>> 95ffc103
 
             public override bool Equals(object obj)
             {
@@ -396,7 +281,6 @@
                 hashCode = (hashCode * -1521134295) + EqualityComparer<string>.Default.GetHashCode(this.PK);
                 hashCode = (hashCode * -1521134295) + EqualityComparer<string>.Default.GetHashCode(this.Str);
                 hashCode = (hashCode * -1521134295) + this.Int.GetHashCode();
-<<<<<<< HEAD
                 return hashCode;
             }
 
@@ -439,82 +323,8 @@
                 int hashCode = -1230299138;
                 hashCode = (hashCode * -1521134295) + EqualityComparer<string>.Default.GetHashCode(this.MyStr);
                 hashCode = (hashCode * -1521134295) + this.MyInt.GetHashCode();
-=======
->>>>>>> 95ffc103
                 return hashCode;
             }
-
-            public static bool Equals<T>(T[] x, T[] y)
-            {
-                return (x == null && y == null)
-                    || (x != null && y != null && x.SequenceEqual(y));
-            }
-
-            private static bool Equals<T>(T x, T y) where T : class
-            {
-                return (x == null && y == null)
-                    || (x != null && x.Equals(y));
-            }
-        }
-
-        private class MyItemChild : IEquatable<MyItemChild>
-        {
-            public string MyStr { get; set; }
-
-            public int? MyInt { get; set; }
-
-            public char[] MyChars { get; set; }
-
-            public override bool Equals(object obj)
-            {
-                return this.Equals(obj as MyItemChild);
-            }
-
-            public bool Equals(MyItemChild other)
-            {
-                return other != null &&
-                       this.MyStr == other.MyStr &&
-                       this.MyInt == other.MyInt &&
-                       MyItem.Equals(this.MyChars, other.MyChars);
-            }
-
-            public override int GetHashCode()
-            {
-                int hashCode = -1230299138;
-                hashCode = (hashCode * -1521134295) + EqualityComparer<string>.Default.GetHashCode(this.MyStr);
-                hashCode = (hashCode * -1521134295) + this.MyInt.GetHashCode();
-                return hashCode;
-            }
-        }
-
-        private struct MyStruct : IEquatable<MyStruct>
-        {
-            public int Prop1 { get; set; }
-            public byte[] Prop2 { get; set; }
-
-            public override bool Equals(object obj)
-            {
-                return obj is MyStruct @struct && this.Equals(@struct);
-            }
-
-            public bool Equals(MyStruct other)
-            {
-                return this.Prop1 == other.Prop1 &&
-                       MyItem.Equals(this.Prop2, other.Prop2);
-            }
-
-            public override int GetHashCode()
-            {
-                int hashCode = 1850903905;
-                hashCode = (hashCode * -1521134295) + this.Prop1.GetHashCode();
-                return hashCode;
-            }
-        }
-
-        private enum MyEnum
-        {
-            Foo = 20,
-            Bar = 21
         }
 
         private struct MyStruct : IEquatable<MyStruct>
