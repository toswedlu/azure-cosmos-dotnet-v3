﻿<Project Sdk="Microsoft.NET.Sdk">
  <PropertyGroup>
    <TargetFramework>netstandard2.0</TargetFramework>
    <AssemblyName>Microsoft.Azure.Cosmos.Encryption</AssemblyName>
    <RootNamespace>Microsoft.Azure.Cosmos.Encryption</RootNamespace>
    <LangVersion>latest</LangVersion>
    <IsPreview>true</IsPreview>
	
    <CurrentDate>$([System.DateTime]::Now.ToString(yyyyMMdd))</CurrentDate>
    <VersionSuffix Condition=" '$(IsNightly)' == 'true' ">nightly-$(CurrentDate)</VersionSuffix>
    <VersionSuffix Condition=" '$(IsPreview)' == 'true' ">preview</VersionSuffix>
    <Version Condition=" '$(VersionSuffix)' == '' ">$(EncryptionPreviewVersion)</Version>
    <Version Condition=" '$(VersionSuffix)' != '' ">$(EncryptionPreviewVersion)-$(VersionSuffix)</Version>
<<<<<<< HEAD
    <Company>Microsoft Corporation</Company>
    <Authors>Microsoft</Authors>
    <Description>This library provides an implementation for client-side encryption for Azure Cosmos's SQL API. For more information, refer to https://aka.ms/CosmosClientEncryption</Description>
    <Copyright>© Microsoft Corporation. All rights reserved.</Copyright>
    <Title>Microsoft Azure Cosmos DB client-side encryption library</Title>
    <PackageId>Microsoft.Azure.Cosmos.Encryption</PackageId>
=======
    <Description>This library provides an implementation for client-side encryption for Azure Cosmos's SQL API. For more information, refer to https://aka.ms/CosmosClientEncryption</Description>
    <Copyright>© Microsoft Corporation. All rights reserved.</Copyright>
>>>>>>> b08a5318
    <PackageRequireLicenseAcceptance>true</PackageRequireLicenseAcceptance>
    <PackageLicenseUrl>https://aka.ms/netcoregaeula</PackageLicenseUrl>
    <PackageProjectUrl>https://github.com/Azure/azure-cosmos-dotnet-v3</PackageProjectUrl>
    <PackageIconUrl>http://go.microsoft.com/fwlink/?LinkID=288890</PackageIconUrl>
    <PackageTags>microsoft;azure;cosmos;cosmosdb;documentdb;docdb;nosql;azureofficial;dotnetcore;netcore;netstandard;client;encryption;byok</PackageTags>
  </PropertyGroup>

  <ItemGroup>
     <PackageReference Include="Microsoft.Azure.Cosmos" Version="3.8.0-preview" />  
  </ItemGroup>

  <PropertyGroup>
    <DefineConstants Condition=" '$(IsNightly)' == 'true' or '$(IsPreview)' == 'true' ">$(DefineConstants);PREVIEW</DefineConstants>
  </PropertyGroup>
  
  <PropertyGroup>
    <SigningType>Product</SigningType>
    <SignAssembly>true</SignAssembly>
    <DelaySign>true</DelaySign>
    <AssemblyOriginatorKeyFile>..\..\35MSSharedLib1024.snk</AssemblyOriginatorKeyFile>
  </PropertyGroup>
  
</Project><|MERGE_RESOLUTION|>--- conflicted
+++ resolved
@@ -11,17 +11,8 @@
     <VersionSuffix Condition=" '$(IsPreview)' == 'true' ">preview</VersionSuffix>
     <Version Condition=" '$(VersionSuffix)' == '' ">$(EncryptionPreviewVersion)</Version>
     <Version Condition=" '$(VersionSuffix)' != '' ">$(EncryptionPreviewVersion)-$(VersionSuffix)</Version>
-<<<<<<< HEAD
-    <Company>Microsoft Corporation</Company>
-    <Authors>Microsoft</Authors>
     <Description>This library provides an implementation for client-side encryption for Azure Cosmos's SQL API. For more information, refer to https://aka.ms/CosmosClientEncryption</Description>
     <Copyright>© Microsoft Corporation. All rights reserved.</Copyright>
-    <Title>Microsoft Azure Cosmos DB client-side encryption library</Title>
-    <PackageId>Microsoft.Azure.Cosmos.Encryption</PackageId>
-=======
-    <Description>This library provides an implementation for client-side encryption for Azure Cosmos's SQL API. For more information, refer to https://aka.ms/CosmosClientEncryption</Description>
-    <Copyright>© Microsoft Corporation. All rights reserved.</Copyright>
->>>>>>> b08a5318
     <PackageRequireLicenseAcceptance>true</PackageRequireLicenseAcceptance>
     <PackageLicenseUrl>https://aka.ms/netcoregaeula</PackageLicenseUrl>
     <PackageProjectUrl>https://github.com/Azure/azure-cosmos-dotnet-v3</PackageProjectUrl>
